import pathlib
import platform
from argparse import ArgumentParser
from contextlib import contextmanager
from pathlib import Path
from time import sleep
import math

import wandb
from fastai.callback.wandb import WandbCallback
from fastai.vision.learner import load_learner
from utils import y_from_filename  # noqa: F401 (needed for fastai load_learner)

from ue5osc import Communicator


@contextmanager
def set_posix_windows():
    # NOTE: This is a workaround for a bug in fastai/pathlib on Windows
    posix_backup = pathlib.PosixPath
    try:
        pathlib.PosixPath = pathlib.WindowsPath
        yield
    finally:
        pathlib.PosixPath = posix_backup


def parse_args():
    arg_parser = ArgumentParser("Track performance of trained networks.")

    # Wandb configuration
    arg_parser.add_argument("wandb_name", help="Name of run inference results.")
    arg_parser.add_argument("wandb_project", help="Wandb project name.")
    arg_parser.add_argument("wandb_notes", help="Wandb run description.")
    arg_parser.add_argument("wandb_model", help="Path to the model to evaluate.")

    arg_parser.add_argument("output_dir", help="Directory to store saved images.")
    arg_parser.add_argument(
        "--movement_amount",
        type=float,
        default=120.0,
        help="Movement forward per action.",
    )
    arg_parser.add_argument(
        "--rotation_amount",
        type=float,
        default=10.0,
        help="Rotation per action (in degrees for ue5osc).",
    )
    arg_parser.add_argument(
        "--max_actions",
        type=int,
        default=10,
        help="Maximum number of actions to take.",
    )
    return arg_parser.parse_args()


targets = [
    # 710 between start and 1st target
    [4940, 870],
    # 940 between 1st and 2nd
    [4000, 870],
    # 470
    [4000, 400],
    # 3745
    [255, 400],
    # 2250
    [255, -1850],
    # 1080
    [-825, -1850],
    # 4335
    [-825, 2485],
    # 975
    [150, 2485],
    # 14,515 total distance for perfect path
]
distance_between_targets = [
    710,
    940,
    470,
    3745,
    2250,
    1080,
    4335,
    975,
]


def reach_target(num_hit, coords):
    if coords[0] in range(
        targets[num_hit][0] - 20, targets[num_hit][0] + 20
    ) and coords[1] in range(targets[num_hit][1] - 20, targets[num_hit][1] + 20):
        return True


def main():
    args = parse_args()

    wandb_entity = "arcslaboratory"
    wandb_project = args.wandb_project
    wandb_name = args.wandb_name
    wandb_notes = args.wandb_notes
    wandb_model = args.wandb_model

    run = wandb.init(
        job_type="inference",
        entity=wandb_entity,
        name=wandb_name,
        project=wandb_project,
        notes=wandb_notes,
    )

    if run is None:
        raise Exception("wandb.init() failed")

    # Download the fastai learner
    artifact = run.use_artifact(f"{wandb_model}:latest", type="model")
    model_dir = artifact.download()
    model_filename = Path(model_dir) / (wandb_model + ".pkl")

    # Load the learner and its model
    # TODO: this doesn't load the "best" model, but the last one
    # We should probably also download the weights and load them manually
    if platform.system() == "Windows":
        with set_posix_windows():
            model = load_learner(model_filename)
    else:
        model = load_learner(model_filename)

    # TODO: temporary fix? (we might remove callback on training side)
    model.remove_cb(WandbCallback)

    output_dir = Path(args.output_dir).resolve()
    output_dir.mkdir(parents=True, exist_ok=True)

    # Check if output directory is empty
    if any(output_dir.iterdir()):
        print("Output directory is not empty. Aborting.")
        return

    with Communicator("127.0.0.1", ue_port=7447, py_port=7001) as ue:
        ue.reset()
        print("Connected to", ue.get_project_name())
        print("Saving images to", output_dir)

        targets_reached = 0
        distance = 0

        previous_action = ""
        for action_step in range(args.max_actions):
            # Save image
            image_filename = f"{output_dir}/{action_step:04}.png"
            ue.save_image(image_filename)
            sleep(0.5)

            # Predict correct action
            action_to_take, action_index, action_probs = model.predict(image_filename)
            action_prob = action_probs[action_index]

            # Prevent cycling actions (e.g., left followed by right)
            if action_to_take == "left" and previous_action == "right":
                action_prob = action_probs.argsort()[1]
                action_to_take = model.dls.vocab[action_probs.argsort()[1]]
            elif action_to_take == "right" and previous_action == "left":
                action_prob = action_probs.argsort()[1]
                action_to_take = model.dls.vocab[action_probs.argsort()[1]]
            
            # set previous_action
            previous_action = action_to_take

            print(f"Moving {action_to_take} with probabilities {action_prob:.2f}")

            # Take action
            match action_to_take:
                case "forward":
                    ue.move_forward(args.movement_amount)
                case "left":
                    ue.rotate_left(args.rotation_amount)
                case "right":
                    ue.rotate_right(args.rotation_amount)
                case _:
                    raise ValueError(f"Unknown action: {action_to_take}")
<<<<<<< HEAD

            # progress through environment

            (x, y, z) = ue.get_location()

            x_coord = x
            y_coord = y

            distance = distance_between_targets[targets_reached] - (
                math.sqrt(
                    (round(x_coord - targets[targets_reached][0]) ** 2)
                    + (round(y_coord - targets[targets_reached][1]) ** 2)
                )
            )

            if reach_target(targets_reached, (x, y)):
                targets_reached += 1
                distance = 0
                for i in range(targets_reached):
                    distance += distance_between_targets[i - 1]
                print("Agent has reached target " + str(targets_reached) + "!")

            print("Progress is at " + str((distance / 14515) * 100) + "%!")

=======
                
>>>>>>> 676b5b18

if __name__ == "__main__":
    main()<|MERGE_RESOLUTION|>--- conflicted
+++ resolved
@@ -5,6 +5,7 @@
 from pathlib import Path
 from time import sleep
 import math
+import boxenv
 
 import wandb
 from fastai.callback.wandb import WandbCallback
@@ -57,36 +58,29 @@
 
 
 targets = [
-    # 710 between start and 1st target
-    [4940, 870],
-    # 940 between 1st and 2nd
-    [4000, 870],
-    # 470
-    [4000, 400],
-    # 3745
-    [255, 400],
-    # 2250
-    [255, -1850],
-    # 1080
-    [-825, -1850],
-    # 4335
-    [-825, 2485],
-    # 975
-    [150, 2485],
-    # 14,515 total distance for perfect path
+    (4940, 870),
+    (4000, 870),
+    (4000, 400),
+    (255, 400),
+    (255, -1850),
+    (-825, -1850),
+    (-825, 2485),
+    (150, 2485),
 ]
-distance_between_targets = [
-    710,
-    940,
-    470,
-    3745,
-    2250,
-    1080,
-    4335,
-    975,
-]
-
-
+
+
+def dist(a: tuple[int, int], b: tuple[int, int]) -> float:
+    dx = a[0] - b[0]
+    dy = a[1] - b[1]
+    return math.sqrt(dx * dx + dy * dy)
+
+
+# 710 is the distance between where agent starts and first target
+# didn't add coordinates for starting point in targets since it isn't a target
+distance_between_targets = [710, (dist(a, b) for a, b in zip(targets, targets[1:]))]
+
+
+# TODO: use boxenv.py for this functionality
 def reach_target(num_hit, coords):
     if coords[0] in range(
         targets[num_hit][0] - 20, targets[num_hit][0] + 20
@@ -165,7 +159,7 @@
             elif action_to_take == "right" and previous_action == "left":
                 action_prob = action_probs.argsort()[1]
                 action_to_take = model.dls.vocab[action_probs.argsort()[1]]
-            
+
             # set previous_action
             previous_action = action_to_take
 
@@ -181,9 +175,9 @@
                     ue.rotate_right(args.rotation_amount)
                 case _:
                     raise ValueError(f"Unknown action: {action_to_take}")
-<<<<<<< HEAD
 
             # progress through environment
+            # TODO: use boxenv for this functionality
 
             (x, y, z) = ue.get_location()
 
@@ -206,9 +200,6 @@
 
             print("Progress is at " + str((distance / 14515) * 100) + "%!")
 
-=======
-                
->>>>>>> 676b5b18
 
 if __name__ == "__main__":
     main()