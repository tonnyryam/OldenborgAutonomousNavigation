--- conflicted
+++ resolved
@@ -7,7 +7,6 @@
 from contextlib import contextmanager
 from functools import partial
 from math import radians
-<<<<<<< HEAD
 from pathlib import Path
 import random
 import itertools
@@ -16,8 +15,6 @@
 import time
 import numpy as np
 
-=======
->>>>>>> df19ee85
 from os import chdir
 from pathlib import Path
 from subprocess import run as sprun
@@ -455,29 +452,10 @@
         # Reset the agent and all tracking bars before the next trial
         agent.reset()
 
-<<<<<<< HEAD
     final_metrics = f"\n\nCompleted {100 * (progress_pbar.count / args.num_trials)}% on average across {args.num_trials} trial(s)"
 
     if len(average_actions) > 0:
         final_metrics += f"with the agent taking {sum(average_actions) / len(average_actions)} actions on average to finish across {len(average_actions)} trial(s).\n\n"
-=======
-    final_metrics = (
-        "\n\nCompleted "
-        + str(100 * (progress_pbar.count / args.num_trials))
-        + "% on average across "
-        + str(args.num_trials)
-        + " trial(s)"
-    )
-
-    if len(average_actions) > 0:
-        final_metrics += (
-            "with the agent taking "
-            + str(sum(average_actions) / len(average_actions))
-            + " actions on average to finish across "
-            + str(len(average_actions))
-            + " trial(s).\n\n"
-        )
->>>>>>> df19ee85
 
     else:
         final_metrics += ".\n\n"
@@ -520,21 +498,9 @@
 
     # BRAINSTORM METRICS FOR **ONLY COMPLETE** RUNS
 
-<<<<<<< HEAD
     agent.concat_images(agent.image_directory)
     agent.concat_images(agent.animation_directory)
     chdir("..")
-=======
-    chdir(agent.image_directory)
-
-    video_name1 = Path(agent.image_directory).stem
-    filelist_name = video_name1 + "_filelist.txt"
-
-    image_files = sorted(agent.image_directory.glob("*.png"))
-    with open(filelist_name, "w") as file_out:
-        for file in image_files:
-            file_out.write(f"file '{file}'\nduration 0.0333\n")
->>>>>>> df19ee85
 
     sprun(
         [
@@ -544,7 +510,6 @@
             (agent.image_directory / (Path(agent.image_directory).stem + ".mp4")),
             # directory of overlay video
             "-i",
-<<<<<<< HEAD
             (
                 agent.animation_directory
                 / (Path(agent.animation_directory).stem + ".mp4")
@@ -561,70 +526,6 @@
     )
 
     print(final_metrics)
-=======
-            filelist_name,
-            # "-c:v" sets the codec and specifies it is for video stream and "libx264" specifies the codec to encode the video stream
-            # "-c:v",
-            # "libx264",
-            # # "-pix_fmt" specifies the pixel format for the output video and "yuv420p" is a pixel format using YUV color space and 4:2:0 chroma subsampling
-            "-pix_fmt",
-            "yuv420p",
-            # the following specifies where the output video will be saved
-            ("../" + video_name1 + ".mp4"),
-        ]
-    )
-
-    if args.save_map_video:
-        chdir(agent.animation_directory)
-
-        video_name2 = Path(agent.animation_directory).stem
-        filelist_name = video_name2 + "_filelist.txt"
-
-        image_files = sorted(agent.animation_directory.glob("*.png"))
-        with open(filelist_name, "w") as file_out:
-            for file in image_files:
-                file_out.write(f"file '{file}'\nduration 0.0333\n")
-
-        sprun(
-            [
-                "ffmpeg",
-                # "-f" is the format argument and "concat" specifies that the format is to concatenate multiple files
-                "-f",
-                "concat",
-                # "-safe" is the argument of whether to check the input paths for safety and "0" says they don't need to be checked
-                "-safe",
-                "0",
-                # "-i" is the input file argument and "filelist_name" is the file containing the paths to the images that will be concatenated
-                "-i",
-                filelist_name,
-                # "-c:v" sets the codec and specifies it is for video stream and "libx264" specifies the codec to encode the video stream
-                # "-c:v",
-                # "libx264",
-                # # "-pix_fmt" specifies the pixel format for the output video and "yuv420p" is a pixel format using YUV color space and 4:2:0 chroma subsampling
-                # "-pix_fmt",
-                # "yuv420p",
-                # the following specifies where the output video will be saved
-                ("../" + video_name2 + ".mp4"),
-            ]
-        )
-
-        chdir("../")
-
-        sprun(
-            [
-                "ffmpeg",
-                "-i",
-                (Path(video_name1 + ".mp4")),
-                "-i",
-                (Path(video_name2 + ".mp4")),
-                "-filter_complex",
-                "[0]scale=1080:1080[base];[1]scale=400:300[overlay];[base][overlay]overlay=W-w-20:H-h-20",
-                "-c:a",
-                "copy",
-                (Path(args.save_map_video + ".mp4")),
-            ]
-        )
->>>>>>> df19ee85
 
 
 if __name__ == "__main__":
