--- conflicted
+++ resolved
@@ -501,13 +501,8 @@
 
     chdir(agent.image_directory)
 
-<<<<<<< HEAD
-    video_name1 = PurePath(agent.image_directory).stem
+    video_name1 = Path(agent.image_directory).stem
     filelist_name = video_name1 + "_filelist.txt"
-=======
-    video_name = Path(agent.image_directory).stem
-    filelist_name = video_name + "_filelist.txt"
->>>>>>> 97d6368b
 
     image_files = sorted(agent.image_directory.glob("*.png"))
     with open(filelist_name, "w") as file_out:
@@ -540,7 +535,7 @@
     if args.save_map_video:
         chdir(agent.animation_directory)
 
-        video_name2 = PurePath(agent.animation_directory).stem
+        video_name2 = Path(agent.animation_directory).stem
         filelist_name = video_name2 + "_filelist.txt"
 
         image_files = sorted(agent.animation_directory.glob("*.png"))
