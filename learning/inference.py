import pathlib
import platform
from argparse import ArgumentParser
from contextlib import contextmanager
from functools import partial
from math import radians
from pathlib import Path

import wandb
from fastai.callback.wandb import WandbCallback
from fastai.vision.learner import load_learner
from utils import y_from_filename  # noqa: F401 (needed for fastai load_learner)
import ffmpeg
import subprocess

from boxnav.box import Pt
from boxnav.boxenv import BoxEnv
from boxnav.boxnavigator import (
    Action,
    BoxNavigator,
    Navigator,
    add_box_navigator_arguments,
)
from boxnav.environments import oldenborg_boxes as boxes


@contextmanager
def set_posix_windows():
    # NOTE: This is a workaround for a bug in fastai/pathlib on Windows
    posix_backup = pathlib.PosixPath
    try:
        pathlib.PosixPath = pathlib.WindowsPath
        yield
    finally:
        pathlib.PosixPath = posix_backup


def check_path(directory: str) -> None:
    path = Path(directory)
    path.mkdir(parents=True, exist_ok=True)

    # Check if directory is empty
    if len(list(Path(path).iterdir())) != 0:
        raise ValueError(f"Directory {path} is not empty.")


def inference_func(model, previous_action: Action, image_file: str):
    # Predict correct action
    action_to_take, action_index, action_probs = model.predict(image_file)
    action_prob = action_probs[action_index]

    # print(action_probs)
    # print("first argsort: ", action_probs.argsort())

    # Translate Action to string
    previous = ""
    match previous_action:
        case Action.ROTATE_LEFT:
            previous = "left"
        case Action.ROTATE_RIGHT:
            previous = "right"
        case Action.FORWARD:
            previous = "forward"

    # Prevent cycling actions (e.g., left followed by right)
    # TODO: need to receive previous action
    if action_to_take == "left" and previous == "right":
        # print("Enter first if, action_prob before: ", action_prob)
        # print("Enter first if, new argsort: ", action_probs[action_probs.argsort()[1]])
        # action_prob = action_probs.argsort()[1]
        # print("action_prob after: ", action_prob)

        # print("\t1. if statement, want to take: ", action_prob)
        # print("\t", action_probs)
        action_prob = action_probs[action_probs.argsort()[1]]
        action_to_take = model.dls.vocab[action_probs.argsort()[1]]

    elif action_to_take == "right" and previous == "left":
        # print("Enter second if")
        # action_prob = action_probs.argsort()[1]
        # action_to_take = model.dls.vocab[action_probs.argsort()[1]]

        # print("\t2. if statement, want to take: ", action_prob)
        # print("\t", action_probs)
        action_prob = action_probs[action_probs.argsort()[1]]
        action_to_take = model.dls.vocab[action_probs.argsort()[1]]

    # print(f"Moving {action_to_take} with probability {action_prob:.2f}")

    # Translate fast.ai action to an Action object
    take_action = Action.NO_ACTION
    match action_to_take:
        case "forward":
            take_action = Action.FORWARD
            # print("\tInference - set take action", take_action)
        case "left":
            take_action = Action.ROTATE_LEFT
        case "right":
            take_action = Action.ROTATE_RIGHT
        case _:
            raise ValueError(f"Unknown action: {action_to_take}")

    return take_action
    # return Action.FORWARD


def parse_args():
    arg_parser = ArgumentParser("Track performance of trained networks.")

    # Wandb configuration
    arg_parser.add_argument("wandb_name", help="Name of run inference results.")
    arg_parser.add_argument("wandb_project", help="Wandb project name.")
    arg_parser.add_argument("wandb_notes", help="Wandb run description.")
    arg_parser.add_argument("wandb_model", help="Path to the model to evaluate.")

    arg_parser.add_argument("output_dir", help="Directory to store saved images.")

    arg_parser.add_argument(
        "--max_actions",
        type=int,
        default=10,
        help="Maximum number of actions to take.",
    )
<<<<<<< HEAD
    arg_parser.add_argument(
        "--make_gif", type=bool, help="Makes a GIF from the images saved."
    )
=======

    add_box_navigator_arguments(arg_parser)

>>>>>>> dbef95dd
    return arg_parser.parse_args()


def main():
    args = parse_args()

    wandb_entity = "arcslaboratory"
    wandb_project = args.wandb_project
    wandb_name = args.wandb_name
    wandb_notes = args.wandb_notes
    wandb_model = args.wandb_model

    run = wandb.init(
        job_type="inference",
        entity=wandb_entity,
        name=wandb_name,
        project=wandb_project,
        notes=wandb_notes,
    )

    if run is None:
        raise Exception("wandb.init() failed")

    # Download the fastai learner
    artifact = run.use_artifact(f"{wandb_model}:latest", type="model")
    model_dir = artifact.download()
    model_filename = Path(model_dir) / (wandb_model + ".pkl")

    # Load the learner and its model
    # TODO: this doesn't load the "best" model, but the last one
    # We should probably also download the weights and load them manually
    if platform.system() == "Windows":
        with set_posix_windows():
            model = load_learner(model_filename)
    else:
        model = load_learner(model_filename)

    # TODO: temporary fix? (we might remove callback on training side)
    model.remove_cb(WandbCallback)

    output_dir = Path(args.output_dir).resolve()
    output_dir.mkdir(parents=True, exist_ok=True)

    # Check if output directory is empty
    if any(output_dir.iterdir()):
        print("Output directory is not empty. Aborting.")
        return

    if args.output_dir:
        args.ue = True

    if args.output_dir:
        check_path(args.output_dir)

    print("Starting inference.")

    box_env = BoxEnv(boxes)

    # TODO: for Kellie
    # I like your idea of creating a new navigator that uses the fastai model
    # Can you use navigator.stuck?
    # Can use this to check for out of bounds
<<<<<<< HEAD
    temp_pt = Pt(0, 0)
    box_env.get_boxes_enclosing_point(temp_pt)

    # agent = InferenceNavigator_fastai()
    # initial_position,
    # initial_rotation,
    # box_env,
    # args.distance_threshold,
    # args.movement_increment,
    # args.rotation_increment,

    with Communicator("127.0.0.1", ue_port=7447, py_port=7001) as ue:
        ue.reset()
        print("Connected to", ue.get_project_name())
        print("Saving images to", output_dir)

        previous_action = ""
        for action_step in range(args.max_actions):
            # Save image
            image_filename = f"{output_dir}/{action_step:04}.png"
            ue.save_image(image_filename)
            sleep(3)

            # Predict correct action
            action_to_take, action_index, action_probs = model.predict(image_filename)
            action_prob = action_probs[action_index]

            # Prevent cycling actions (e.g., left followed by right)
            if action_to_take == "left" and previous_action == "right":
                action_prob = action_probs.argsort()[1]
                action_to_take = model.dls.vocab[action_probs.argsort()[1]]
            elif action_to_take == "right" and previous_action == "left":
                action_prob = action_probs.argsort()[1]
                action_to_take = model.dls.vocab[action_probs.argsort()[1]]

            # set previous_action
            previous_action = action_to_take

            print(f"Moving {action_to_take} with probabilities {action_prob:.2f}")

            # Take action
            match action_to_take:
                case "forward":
                    ue.move_forward(args.movement_amount)
                case "left":
                    ue.rotate_left(args.rotation_amount)
                case "right":
                    ue.rotate_right(args.rotation_amount)
                case _:
                    raise ValueError(f"Unknown action: {action_to_take}")
    if args.make_gif:
        subprocess.run(
            [
                "ffmpeg -framerate 1 -pattern_type glob -i 'output_dir' -c:v libx264 -pix_fmt yuv420p gif.mp4"
            ]
        )
=======
    # temp_pt = Pt(0, 0)
    # box_env.get_boxes_enclosing_point(temp_pt)

    starting_box = boxes[0]
    initial_x = starting_box.left + starting_box.width / 2
    initial_y = starting_box.lower + 50
    initial_position = Pt(initial_x, initial_y)
    initial_rotation = radians(90)

    # agent = BoxNavigator(
    #     box_env,
    #     initial_position,
    #     initial_rotation,
    #     args.distance_threshold,
    #     args.direction_threshold,
    #     args.translation_increment,
    #     args.rotation_increment,
    #     Navigator.VISION,
    #     None,
    #     args.ue,  # False, #args.ue,
    #     args.py_port,
    #     args.ue_port,
    #     args.resolution,
    #     args.quality,
    #     args.output_dir,
    #     args.image_ext,
    #     args.randomize_interval,
    #     vision_callback=partial(inference_func, model),
    # )

    # TODO: use context manager for UE connection?
    agent = BoxNavigator(
        box_env,
        initial_position,
        initial_rotation,
        args,
        vision_callback=partial(inference_func, model),
    )

    for _ in range(args.max_actions):
        _ = agent.execute_navigator_action()

        if agent.is_stuck():
            print("Agent is stuck.")
            break

    if args.ue:
        agent.ue.close_osc()

    print("Simulation complete.")

    # with Communicator("127.0.0.1", ue_port=7447, py_port=7001) as ue:
    #     print("Connected to", ue.get_project_name())
    #     print("Saving images to", output_dir)
    #     ue.reset()

    #     previous_action = ""
    #     for action_step in range(args.max_actions):
    #         # Save image
    #         image_filename = f"{output_dir}/{action_step:04}.png"
    #         ue.save_image(image_filename)
    #         sleep(0.5)

    #         # Predict correct action
    #         action_to_take, action_index, action_probs = model.predict(image_filename)
    #         action_prob = action_probs[action_index]

    #         # Prevent cycling actions (e.g., left followed by right)
    #         if action_to_take == "left" and previous_action == "right":
    #             action_prob = action_probs.argsort()[1]
    #             action_to_take = model.dls.vocab[action_probs.argsort()[1]]
    #         elif action_to_take == "right" and previous_action == "left":
    #             action_prob = action_probs.argsort()[1]
    #             action_to_take = model.dls.vocab[action_probs.argsort()[1]]

    #         # set previous_action
    #         previous_action = action_to_take

    #         print(f"Moving {action_to_take} with probabilities {action_prob:.2f}")

    #         # Take action
    #         match action_to_take:
    #             case "forward":
    #                 ue.move_forward(args.movement_amount)
    #             case "left":
    #                 ue.rotate_left(args.rotation_amount)
    #             case "right":
    #                 ue.rotate_right(args.rotation_amount)
    #             case _:
    #                 raise ValueError(f"Unknown action: {action_to_take}")
>>>>>>> dbef95dd


if __name__ == "__main__":
    main()<|MERGE_RESOLUTION|>--- conflicted
+++ resolved
@@ -121,15 +121,6 @@
         default=10,
         help="Maximum number of actions to take.",
     )
-<<<<<<< HEAD
-    arg_parser.add_argument(
-        "--make_gif", type=bool, help="Makes a GIF from the images saved."
-    )
-=======
-
-    add_box_navigator_arguments(arg_parser)
-
->>>>>>> dbef95dd
     return arg_parser.parse_args()
 
 
@@ -192,64 +183,6 @@
     # I like your idea of creating a new navigator that uses the fastai model
     # Can you use navigator.stuck?
     # Can use this to check for out of bounds
-<<<<<<< HEAD
-    temp_pt = Pt(0, 0)
-    box_env.get_boxes_enclosing_point(temp_pt)
-
-    # agent = InferenceNavigator_fastai()
-    # initial_position,
-    # initial_rotation,
-    # box_env,
-    # args.distance_threshold,
-    # args.movement_increment,
-    # args.rotation_increment,
-
-    with Communicator("127.0.0.1", ue_port=7447, py_port=7001) as ue:
-        ue.reset()
-        print("Connected to", ue.get_project_name())
-        print("Saving images to", output_dir)
-
-        previous_action = ""
-        for action_step in range(args.max_actions):
-            # Save image
-            image_filename = f"{output_dir}/{action_step:04}.png"
-            ue.save_image(image_filename)
-            sleep(3)
-
-            # Predict correct action
-            action_to_take, action_index, action_probs = model.predict(image_filename)
-            action_prob = action_probs[action_index]
-
-            # Prevent cycling actions (e.g., left followed by right)
-            if action_to_take == "left" and previous_action == "right":
-                action_prob = action_probs.argsort()[1]
-                action_to_take = model.dls.vocab[action_probs.argsort()[1]]
-            elif action_to_take == "right" and previous_action == "left":
-                action_prob = action_probs.argsort()[1]
-                action_to_take = model.dls.vocab[action_probs.argsort()[1]]
-
-            # set previous_action
-            previous_action = action_to_take
-
-            print(f"Moving {action_to_take} with probabilities {action_prob:.2f}")
-
-            # Take action
-            match action_to_take:
-                case "forward":
-                    ue.move_forward(args.movement_amount)
-                case "left":
-                    ue.rotate_left(args.rotation_amount)
-                case "right":
-                    ue.rotate_right(args.rotation_amount)
-                case _:
-                    raise ValueError(f"Unknown action: {action_to_take}")
-    if args.make_gif:
-        subprocess.run(
-            [
-                "ffmpeg -framerate 1 -pattern_type glob -i 'output_dir' -c:v libx264 -pix_fmt yuv420p gif.mp4"
-            ]
-        )
-=======
     # temp_pt = Pt(0, 0)
     # box_env.get_boxes_enclosing_point(temp_pt)
 
@@ -306,12 +239,12 @@
     #     print("Saving images to", output_dir)
     #     ue.reset()
 
-    #     previous_action = ""
-    #     for action_step in range(args.max_actions):
-    #         # Save image
-    #         image_filename = f"{output_dir}/{action_step:04}.png"
-    #         ue.save_image(image_filename)
-    #         sleep(0.5)
+        previous_action = ""
+        for action_step in range(args.max_actions):
+            # Save image
+            image_filename = f"{output_dir}/{action_step:04}.png"
+            ue.save_image(image_filename)
+            sleep(0.5)
 
     #         # Predict correct action
     #         action_to_take, action_index, action_probs = model.predict(image_filename)
@@ -330,17 +263,16 @@
 
     #         print(f"Moving {action_to_take} with probabilities {action_prob:.2f}")
 
-    #         # Take action
-    #         match action_to_take:
-    #             case "forward":
-    #                 ue.move_forward(args.movement_amount)
-    #             case "left":
-    #                 ue.rotate_left(args.rotation_amount)
-    #             case "right":
-    #                 ue.rotate_right(args.rotation_amount)
-    #             case _:
-    #                 raise ValueError(f"Unknown action: {action_to_take}")
->>>>>>> dbef95dd
+            # Take action
+            match action_to_take:
+                case "forward":
+                    ue.move_forward(args.movement_amount)
+                case "left":
+                    ue.rotate_left(args.rotation_amount)
+                case "right":
+                    ue.rotate_right(args.rotation_amount)
+                case _:
+                    raise ValueError(f"Unknown action: {action_to_take}")
 
 
 if __name__ == "__main__":
