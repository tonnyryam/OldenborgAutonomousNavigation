--- conflicted
+++ resolved
@@ -196,33 +196,6 @@
                 case _:
                     raise ValueError(f"Unknown action: {action_to_take}")
 
-<<<<<<< HEAD
-            # progress through environment
-            # TODO: use boxenv for this functionality
-
-            (x, y, z) = ue.get_location()
-
-            x_coord = x
-            y_coord = y
-
-            distance = distance_between_targets[targets_reached] - (
-                math.sqrt(
-                    (round(x_coord - targets[targets_reached][0]) ** 2)
-                    + (round(y_coord - targets[targets_reached][1]) ** 2)
-                )
-            )
-
-            if reach_target(targets_reached, (x, y)):
-                targets_reached += 1
-                distance = 0
-                for i in range(targets_reached):
-                    distance += distance_between_targets[i - 1]
-                print("Agent has reached target " + str(targets_reached) + "!")
-
-            print("Progress is at " + str((distance / 14515) * 100) + "%!")
-
-=======
->>>>>>> d0b5d5c8
 
 if __name__ == "__main__":
     main()