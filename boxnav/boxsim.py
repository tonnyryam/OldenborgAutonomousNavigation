from argparse import ArgumentParser, Namespace
from math import radians
from os import chdir
from pathlib import Path
from subprocess import run as sprun
from time import sleep

import enlighten
from subprocess import run as sprun
from os import chdir

from boxnav.boxenv import BoxEnv
from boxnav.boxnavigator import BoxNavigator, Navigator, add_box_navigator_arguments
from boxnav.environments import oldenborg_boxes as boxes


def check_path(directory: str) -> None:
    path = Path(directory)
    path.mkdir(parents=True, exist_ok=True)

    # Check if directory is empty
    if len(list(Path(path).iterdir())) != 0:
        raise ValueError(f"Directory {path} is not empty.")


def simulate(args: Namespace) -> None:
    """Create and update the box environment and run the navigator."""

    box_env = BoxEnv(boxes)

    # TODO: use context manager for UE connection?
    agent = BoxNavigator(box_env, args, rotation=radians(90))

    pbar_manager = enlighten.get_manager()
    actions_pbar = pbar_manager.counter(total=args.max_total_actions, desc="   Actions")

    for _ in range(args.max_total_actions):
        if args.delay != float("inf"):
            sleep(args.delay)
        else:
            _ = input("Press Enter to continue... ")

        # Check for stopping conditions
        if agent.is_stuck() or agent.at_final_target():
            num_actions = agent.num_actions_executed

            if agent.at_final_target():
                print(f"Agent reached final target in {num_actions} actions.")
            else:
                print(f"Agent was stuck after {num_actions} actions.")

            if args.stop_after_one_trial:
                break

            agent.reset()

        # We are not using the return value when generating a dataset
        action_taken, _ = agent.execute_navigator_action()
        print("Action taken:", action_taken)

        # Navigation progress is based on the percentage of the environment navigated
        actions_pbar.update()

    if args.ue:
        agent.ue.close_osc()

    actions_pbar.close()

    print("Simulation complete.")

    if args.auto_upload:
<<<<<<< HEAD
=======
        image_directory_name = Path(args.image_directory).stem
>>>>>>> df19ee85
        chdir("../learning")
        sprun(
            [
                "python",
                "upload_data.py",
<<<<<<< HEAD
                Path(agent.image_directory).stem,
                args.auto_upload,
                f"Automatically uploading data from {Path(agent.image_directory).stem} run.",
                agent.image_directory,
=======
                image_directory_name,
                str(args.auto_upload),
                f"Automatically uploading data from {image_directory_name} run.",
                str(agent.image_directory),
>>>>>>> df19ee85
            ]
        )
        chdir("../boxnav")

    if args.animation_extension:
        # Generate a unique filename (don't overwrite previous animations)
        num = 1
        while True:
            output_filename = f"output_{num:02}.{args.animation_extension}"

            if not Path(output_filename).exists():
                break
            num += 1

        # The total number of animation frames depends on the number of actions taken
        # We have two cases:
        # 1. We completed all args.max_total_actions actions
        # 2. We stopped early because we reached the final target (or got stuck) after one trial
        total_actions = args.max_total_actions
        if args.stop_after_one_trial:
            total_actions = agent.num_actions_executed

        animation_pbar = pbar_manager.counter(total=total_actions, desc="    Frames")
        agent.save_animation(output_filename, lambda i, n: animation_pbar.update())
        animation_pbar.close()
        print(f"Animation saved to {output_filename}...", end=" ", flush=True)

    pbar_manager.stop()


def main():
    """Parse arguments and run simulation."""

    argparser = ArgumentParser("Navigate around a box environment.")

    argparser.add_argument(
        "navigator",
        type=Navigator.argparse,
        choices=list(Navigator),
        help="Navigator to run.",
    )

    add_box_navigator_arguments(argparser)

    # The following two arguments are specific to data generation

    argparser.add_argument(
        "--max_total_actions",
        type=int,
        default=10,
        help="Maximum total allowed actions across all trials.",
    )

    argparser.add_argument(
        "--stop_after_one_trial",
        action="store_true",
        help="Stop after one time through the environment (for debugging).",
    )
    argparser.add_argument(
        "--delay", type=float, default=0.0, help="Delay between actions."
    )

    argparser.add_argument(
        "--auto_upload",
        type=str,
        help="Automatically upload data to wandb after running boxsim. Provide wandb project name (existing or new).",
    )

    args = argparser.parse_args()

    if args.image_directory:
        args.ue = True

    if args.image_directory:
        check_path(args.image_directory)

    print("Starting simulation.")
    simulate(args)


if __name__ == "__main__":
    main()<|MERGE_RESOLUTION|>--- conflicted
+++ resolved
@@ -69,26 +69,16 @@
     print("Simulation complete.")
 
     if args.auto_upload:
-<<<<<<< HEAD
-=======
         image_directory_name = Path(args.image_directory).stem
->>>>>>> df19ee85
         chdir("../learning")
         sprun(
             [
                 "python",
                 "upload_data.py",
-<<<<<<< HEAD
-                Path(agent.image_directory).stem,
-                args.auto_upload,
-                f"Automatically uploading data from {Path(agent.image_directory).stem} run.",
-                agent.image_directory,
-=======
                 image_directory_name,
                 str(args.auto_upload),
                 f"Automatically uploading data from {image_directory_name} run.",
                 str(agent.image_directory),
->>>>>>> df19ee85
             ]
         )
         chdir("../boxnav")
