from argparse import ArgumentParser, Namespace
from enum import Enum, IntEnum
from math import atan2, cos, degrees, inf, radians, sin
from pathlib import Path
from random import choice, random, randrange, uniform
from typing import Callable

from celluloid import Camera
from matplotlib import pyplot as plt
from matplotlib.patches import Arrow, Rectangle, Wedge

from ue5osc import NUM_TEXTURES, Communicator, TexturedSurface

from .box import Box, Pt
from .boxenv import BoxEnv


# TODO: consider change from ROTATE_LEFT and ROTATE_RIGHT to ROTATE_CCW and ROTATE_CW
class Action(Enum):
    NO_ACTION = -1
    FORWARD = 0
    BACKWARD = 1
    ROTATE_LEFT = 2
    ROTATE_RIGHT = 3
    TELEPORT = 4

    def __str__(self) -> str:
        return self.name


class Navigator(Enum):
    PERFECT = 0
    WANDERING = 1
    TELEPORTING = 2
    VISION = 3

    def __str__(self) -> str:
        return self.name.lower()

    def __repr__(self) -> str:
        return str(self)

    @staticmethod
    def argparse(value: str) -> str:
        try:
            return Navigator[value.upper()]  # type: ignore
        except KeyError:
            return value


class ImageExtension(Enum):
    PNG = "png"
    JPG = "jpg"

    def __str__(self) -> str:
        return self.name.lower()

    def __repr__(self) -> str:
        return str(self)

    @staticmethod
    def argparse(value: str) -> str:
        try:
            return ImageExtension[value.upper()]  # type: ignore
        except KeyError:
            return value


class ImageQuality(IntEnum):
    LOW = 1
    MEDIUM = 2
    HIGH = 3
    HIGHEST = 4

    def __str__(self) -> str:
        return self.name.lower()

    def __repr__(self) -> str:
        return str(self)

    @staticmethod
    def argparse(value: str) -> str:
        try:
            return ImageQuality[value.upper()]  # type: ignore
        except KeyError:
            return value


def add_box_navigator_arguments(parser: ArgumentParser) -> None:
    parser.add_argument(
        "--translation_increment",
        type=float,
        default=120.0,
        help="Determines how far to move forward each step.",
    )

    parser.add_argument(
        "--rotation_increment",
        type=float,
        default=radians(10),
        help="Determines how much to rotate by for each step.",
    )

    parser.add_argument(
        "--distance_threshold",
        type=int,
        default=75,
        help="Determines how close the robot has to be to the target to activate the next one.",
    )

    parser.add_argument(
        "--direction_threshold",
        type=int,
        default=radians(12),
        help="Determines how close the robot has to be to the target to activate the next one.",
    )

    parser.add_argument(
        "--teleport_box_size",
        type=int,
        default=100,
        help="Size of the teleport box, indicating how far teleport navigator could teleport",
    )

    parser.add_argument(
        "--animation_extension",
        type=str,
        help="Output format for animation (no animation created if not provided).",
    )

    parser.add_argument(
        "--ue", action="store_true", help="Connect and send command to Unreal Engine."
    )

    parser.add_argument(
        "--py_port", type=int, default=7001, help="Python OSC server port."
    )

    parser.add_argument(
        "--ue_port", type=int, default=7447, help="Unreal Engine OSC server port."
    )

    parser.add_argument(
        "--image_directory",
        type=str,
        help="Directory in which images should be saved (no images saved otherwise).",
    )

    parser.add_argument(
        "--image_resolution",
        type=str,
        default="244x244",
        help="Set resolution of images as ResXxResY.",
    )

    parser.add_argument(
        "--image_quality",
        type=ImageQuality.argparse,
        default=ImageQuality.LOW,
        help="Set quality of images in the range 1 to 4.",
    )

    parser.add_argument(
        "--image_extension",
        type=ImageExtension.argparse,
        default=ImageExtension.PNG,
        help="Output format for saved images (png or jpg).",
    )

    parser.add_argument(
        "--randomize_interval",
        type=int,
        default=inf,
        help="Randomizes the texture of the walls, floors, and ceilings every N actions.",
    )


class BoxNavigator:
    def __init__(
        self,
        env: BoxEnv,
        args: Namespace,
        position: Pt | None = None,
        rotation: float | None = None,
        vision_callback: Callable[[str], Action] | None = None,
    ) -> None:
        self.env = env

        starting_box = self.env.boxes[0]
        self.final_target = self.env.boxes[-1].target

        if position is None:
            # Set default initial position to the middle of the first box
            x = starting_box.left + starting_box.width / 2
            y = starting_box.lower + starting_box.height / 2
            center_of_starting_box = Pt(x, y)

        self.initial_position = position if position else center_of_starting_box
        self.initial_rotation = rotation if rotation else 0

        self.env_distances = [Pt.distance(self.initial_position, starting_box.target)]
        for i in range(len(self.env.boxes) - 1):
            self.env_distances.append(
                Pt.distance(self.env.boxes[i].target, self.env.boxes[i + 1].target)
            )

        # TODO: find appropriate values for these
        self.target_threshold = args.distance_threshold
        self.target_half_wedge = args.direction_threshold / 2.0
        self.translation_increment = args.translation_increment
        self.rotation_increment = args.rotation_increment
        self.is_stuck_threshold = 10

        self.teleport_box_size = args.teleport_box_size

        self.generating_animation = args.animation_extension is not None
        if self.generating_animation:
            self.animation_extension = args.animation_extension
            self.animation_scale = 300
            fig, self.axis = plt.subplots()
            self.camera = Camera(fig)

        match args.navigator:
            case Navigator.PERFECT:
                self.__compute_action_navigator = self.__compute_action_correct

            case Navigator.WANDERING:
                self.possible_actions = [
                    Action.FORWARD,
                    Action.ROTATE_LEFT,
                    Action.ROTATE_RIGHT,
                ]
                # TODO: find appropriate value for this
                self.chance_of_random_action = 0.25
                self.__compute_action_navigator = self.__compute_action_wandering

            case Navigator.TELEPORTING:
                self.__compute_action_navigator = self.__compute_action_teleporting

            case Navigator.VISION:
                assert args.ue, "Vision navigator requires sync_with_ue."
                assert vision_callback, "Vision navigator requires vision_callback."

                self.vision_callback = vision_callback
                self.__compute_action_navigator = self.__compute_action_vision

            case _:
                raise NotImplementedError("Unknown navigator type.")

        self.sync_with_ue = args.ue
        if self.sync_with_ue:
            assert args.py_port, "Syncing UE requires py_port."
            assert args.ue_port, "Syncing UE requires ue_port."
            assert args.image_resolution, "Syncing UE requires image_resolution."
            assert args.image_quality, "Syncing UE requires image_quality."
            assert args.randomize_interval, "Syncing UE requires randomize_interval."

            self.ue = Communicator("127.0.0.1", args.ue_port, args.py_port)
            self.image_resolution = args.image_resolution
            self.image_quality = int(args.image_quality)
            self.randomize_interval = args.randomize_interval

            self.image_directory = None
            if args.image_directory:
                assert args.image_extension, "Saving images requires image_extension."

                self.image_directory = Path(args.image_directory).resolve()
                self.image_directory.mkdir(parents=True, exist_ok=True)

                self.image_extension = args.image_extension
                self.images_saved = 0

        # Both immediately incremented in reset()
        self.num_resets = 0
        self.trial_num = 0

        # Set a longer delay for first image capture so that UE can get warmed up
        self.image_delay = 3

        # All other member variables are initialized in reset()
        self.reset()

    def reset(self) -> None:
        self.position = self.initial_position
        self.rotation = self.initial_rotation
        self.target = self.env.boxes[0].target
        self.previous_target = self.position

        self.num_actions_executed = 0
        self.num_resets += 1
        self.trial_num += 1

        self.is_stuck_counter = 0

        # TODO: this is clunky, maybe we should save args.navigator as a member variable
        if self.__compute_action_navigator == self.__compute_action_teleporting:
            self.current_box = self.env.boxes[0]
            self.target_inside = False
            self.dominant_direction = self.determine_direction_to_target()
            self.update_anchors()
            self.set_teleport_box()

        if self.sync_with_ue:
            try:
                self.ue.set_resolution(self.image_resolution, delay=0.1)
                self.ue.set_quality(self.image_quality, delay=0.1)
                self.ue.set_raycast_length(self.translation_increment, delay=0.1)

            except TimeoutError:
                self.ue.close_osc()
                print("Error when connecting to UE. See if UE is running.")
                raise SystemExit

<<<<<<< HEAD
            # Reset z coordinates with a 1s delay to allow the reset before moving on
            self.ue.reset(2)
=======
            # NOTE: we need to call reset since it sets the vertical position
            self.ue.reset(delay=2)
>>>>>>> 9c620c16

            self.__sync_ue_rotation()
            self.__sync_ue_position()

        self.__update_animation()

    def display(self) -> None:
        # Plot agent as a red circle
        self.axis.plot(self.position.x, self.position.y, "ro")

        # Plot agent's heading as a red wedge
        wedge_lo = degrees(self.rotation - self.target_half_wedge)
        wedge_hi = degrees(self.rotation + self.target_half_wedge)
        position = self.position.xy()
        wedge = Wedge(position, self.animation_scale, wedge_lo, wedge_hi, color="red")
        self.axis.add_patch(wedge)

        # Plot target as a green circle
        self.axis.plot(self.target.x, self.target.y, "go")

        # Plot line to target as a green arrow
        dxy = (self.target - self.position).normalized() * self.animation_scale
        arrow = Arrow(self.position.x, self.position.y, dxy.x, dxy.y, color="g")
        self.axis.add_patch(arrow)

        # For teleport navigator, want to display teleporting box
        if self.__compute_action_navigator == self.__compute_action_teleporting:
            self.draw_current_teleporting_box()  # Draw the rectangle
            # self.axis.plot(self.anchor_1.x, self.anchor_1.y, "mx")
            # self.axis.plot(self.anchor_2.x, self.anchor_2.y, "mx")
            # self.axis.plot(self.teleport_box_ll.x, self.teleport_box_ll.y, "mx")

    def save_animation(self, filename: str, progress_bar_callback=None) -> None:
        animation = self.camera.animate()
        animation.save(filename, progress_callback=progress_bar_callback)

    def __update_animation(self) -> None:
        if self.generating_animation:
            self.env.display(self.axis)
            self.display()
            self.axis.invert_xaxis()
            self.camera.snap()
            # TODO: save the figure for overlay video

    def at_final_target(self) -> bool:
        return Pt.distance(self.position, self.final_target) < self.target_threshold

    def is_stuck(self) -> bool:
        return self.is_stuck_counter >= self.is_stuck_threshold

    def execute_action(self, action: Action) -> bool:
        "Execute the given action."

        if not self.__move_is_possible(action):
            return False

        match action:
            case Action.FORWARD:
                self.__action_translate(Action.FORWARD)
            case Action.BACKWARD:
                self.__action_translate(Action.BACKWARD)
            case Action.ROTATE_LEFT:
                self.__action_rotate(Action.ROTATE_LEFT)
            case Action.ROTATE_RIGHT:
                self.__action_rotate(Action.ROTATE_RIGHT)
            case Action.TELEPORT:
                self.__action_teleport()
            case _:
                raise NotImplementedError("Unknown action.")

        self.num_actions_executed += 1

        if self.generating_animation:
            self.__update_animation()

        return True

    def execute_navigator_action(self) -> tuple[Action, Action]:
        "Return the action taken by the navigator and the 'perfect' action."
        self.__update_target_if_necessary()

        # Compute the correct action
        action_correct = self.__compute_action_correct()

        # Save the image (needed for vision navigator and dataset generation)
        if self.sync_with_ue and self.image_directory:
            # Negate the angle because Unreal uses a left-hand coordinate system
            signed_angle_to_target = -self.__compute_signed_angle_to_target()
            angle = f"{signed_angle_to_target:+.2f}".replace(".", "p")

            self.images_saved += 1
            self.latest_image_filepath = f"{self.image_directory}/{self.trial_num:03}_{self.images_saved:06}_{angle}.{self.image_extension}"

            # Lower the delay after the first image since UE is warmed up
            self.ue.save_image(self.latest_image_filepath, delay=self.image_delay)
            self.image_delay = 0.25

        # Randomize the texture of the walls, floors, and ceilings
        if self.sync_with_ue:
<<<<<<< HEAD
=======
            # TODO: check this if statement, it seems clunky (is != inf necessary?)
>>>>>>> 9c620c16
            if (
                self.num_actions_executed != 0
                and self.randomize_interval != inf
                and self.num_actions_executed % self.randomize_interval == 0
            ):
                random_surface = choice(list(TexturedSurface))
                self.ue.set_texture(random_surface, randrange(NUM_TEXTURES))

        # Loop until we have an executable or until "stuck"
        while True:
            if self.is_stuck_counter >= self.is_stuck_threshold:
                return Action.NO_ACTION, action_correct

            # Compute *potential* navigator action
            action_navigator = self.__compute_action_navigator()

            # Check if navigator action is possible (only translations can get stuck)
            if action_navigator in [Action.FORWARD, Action.BACKWARD]:
                if self.__move_is_possible(action_navigator):
                    self.is_stuck_counter = 0
                    break
                else:
                    self.is_stuck_counter += 1
            else:
                break

        # Execute the action
        self.execute_action(action_navigator)
        print("Action taken: ", action_navigator)

        return action_navigator, action_correct

    def __move_is_possible(self, action: Action) -> bool:
        if action in [Action.ROTATE_LEFT, Action.ROTATE_RIGHT, Action.TELEPORT]:
            return True

        sign = -1 if action == Action.BACKWARD else 1

        new_x = self.position.x + sign * self.translation_increment * cos(self.rotation)
        new_y = self.position.y + sign * self.translation_increment * sin(self.rotation)
        possible_new_position = Pt(new_x, new_y)

        # Translations are only possible if we end up in a box
        return len(self.env.get_boxes_enclosing_point(possible_new_position)) > 0

    def __compute_signed_angle_to_target(self) -> float:
        heading_vector = Pt(cos(self.rotation), sin(self.rotation)).normalized()
        target_vector = (self.target - self.position).normalized()
        return Pt.angle_between(heading_vector, target_vector)

    def __sync_ue_position(self) -> None:
        try:
            self.ue.set_location_xy(self.position.x, self.position.y, delay=0.1)

        except TimeoutError:
            self.ue.close_osc()
            print("Could not sync position with UE.")
            raise SystemExit

    def __sync_ue_rotation(self) -> None:
        try:
            # NOTE: see README for more information
            # Conversion from BoxNav to Unreal: Unreal = 180 - BoxNav
            # However, we need to maintain the same angle in both so that positions need not be converted
            # unreal_yaw = 180.0 - degrees(self.rotation)
            # self.ue.set_yaw(unreal_yaw)
            self.ue.set_yaw(degrees(self.rotation))

        except TimeoutError:
            self.ue.close_osc()
            print("Could not sync rotation with UE.")
            raise SystemExit

    def action_translate(self, direction: Action) -> None:
        self.__action_translate(direction)

    def __action_translate(self, direction: Action) -> None:
        sign = -1 if direction == Action.BACKWARD else 1

        new_x = self.position.x + sign * self.translation_increment * cos(self.rotation)
        new_y = self.position.y + sign * self.translation_increment * sin(self.rotation)
        possible_new_position = Pt(new_x, new_y)

        self.position = possible_new_position

        if self.sync_with_ue:
            self.__sync_ue_position()

    def __action_rotate(self, direction: Action) -> None:
        # NOTE: Unreal uses a left-handed coordinate system, so we use the opposite of
        # the "normal" Cartesian coordinate system. Specifically, we consider positive
        # rotations to be clockwise.
        sign = 1 if direction == Action.ROTATE_RIGHT else -1

        self.rotation += sign * self.rotation_increment

        if self.sync_with_ue:
            self.__sync_ue_rotation()

    def determine_direction_to_target(self) -> str:
        """Determine the 'direction' to the target based on changes in coordinates."""

        # Calculate the change in coordinates
        delta_x = self.target.x - self.previous_target.x
        delta_y = self.target.y - self.previous_target.y

        # Determine the dominant change
        if abs(delta_x) > abs(delta_y):
            if delta_x > 0:
                dominant_direction = "left"
            else:
                dominant_direction = "right"
        else:
            if delta_y > 0:
                dominant_direction = "up"
            else:
                dominant_direction = "down"

        return dominant_direction

    def set_teleport_box(self):
        # Generate the encompassing points of the current box:
        self.dominant_direction = self.determine_direction_to_target()

        # Calculate lower left and upper right points based on direction
        if self.dominant_direction == "left":
            self.teleport_box_ll = Pt(self.position.x, self.current_box.lower)
            self.teleport_box_ur = Pt(
                self.position.x + self.teleport_box_size, self.current_box.upper
            )
        elif self.dominant_direction == "right":
            self.teleport_box_ll = Pt(
                self.position.x - self.teleport_box_size, self.current_box.lower
            )
            self.teleport_box_ur = Pt(self.position.x, self.current_box.upper)
        elif self.dominant_direction == "up":
            self.teleport_box_ll = Pt(self.current_box.left, self.position.y)
            self.teleport_box_ur = Pt(
                self.current_box.right, self.position.y + self.teleport_box_size
            )
        elif self.dominant_direction == "down":
            self.teleport_box_ll = Pt(
                self.current_box.left, self.position.y - self.teleport_box_size
            )
            self.teleport_box_ur = Pt(self.current_box.right, self.position.y)

        # Create box using these two Pts
        teleport_box_ul = Pt(self.teleport_box_ll.x, self.teleport_box_ur.y)
        self.teleport_box = Box(
            self.teleport_box_ll, teleport_box_ul, self.teleport_box_ur, None
        )

        self.target_inside = (
            True if self.teleport_box.point_is_inside(self.target) else False
        )

    def rotation_anchor(self, current_target: Pt, current_box: Box) -> list[Pt]:
        width_half = current_box.width / 2
        height_half = current_box.height / 2

        if self.dominant_direction in ["left", "right"]:
            # Calculate the distance from the center to the left and right sides of the box
            anchor_1 = Pt(current_target.x, current_target.y - height_half)
            anchor_2 = Pt(current_target.x, current_target.y + height_half)

        elif self.dominant_direction in ["up", "down"]:
            # Calculate the distance from the center to the top and bottom sides of the box
            anchor_1 = Pt(current_target.x - width_half, current_target.y)
            anchor_2 = Pt(current_target.x + width_half, current_target.y)

        # TODO: Do we need this else statement?
        else:
            # Default to using the current target
            self.anchor_1 = Pt(current_target.x, current_target.y)
            self.anchor_2 = Pt(current_target.x, current_target.y)

        return [Pt(anchor_1.x, anchor_1.y), Pt(anchor_2.x, anchor_2.y)]

    def update_anchors(self) -> None:
        self.anchor_1 = self.rotation_anchor(self.target, self.current_box)[0]
        self.anchor_2 = self.rotation_anchor(self.target, self.current_box)[1]

    def random_rotation_to_target(self, anchor_1: Pt, anchor_2: Pt) -> float:
        random_x = uniform(anchor_1.x, anchor_2.x)
        random_y = uniform(anchor_1.y, anchor_2.y)
        angle = atan2(random_y - self.position.y, random_x - self.position.x)
        return angle

    def __action_teleport(self) -> None:
        # TODO: shorten the next 8 lines
        # Want random pt within this box
        x = uniform(self.teleport_box_ll.x, self.teleport_box_ur.x)
        y = uniform(self.teleport_box_ll.y, self.teleport_box_ur.y)
        possible_new_position = Pt(x, y)

        # Prevent from teleporting out of bounds
        while len(self.env.get_boxes_enclosing_point(possible_new_position)) == 0:
            x = uniform(self.teleport_box_ll.x, self.teleport_box_ur.x)
            y = uniform(self.teleport_box_ll.y, self.teleport_box_ur.y)
            possible_new_position = Pt(x, y)

        self.position = possible_new_position

        # Set random rotation in direction of target
        random_angle = self.random_rotation_to_target(self.anchor_1, self.anchor_2)
        self.rotation = random_angle

        if self.sync_with_ue:
            self.__sync_ue_position()
            self.__sync_ue_rotation()

        # If target isn't in the box, update the box
        # otherwise, don't update box until target reached
        if not self.target_inside:
            self.set_teleport_box()

    def draw_current_teleporting_box(self) -> None:
        # TODO: why not if num_actions_executed == 1?
        if self.num_actions_executed != 1:
            self.axis.add_patch(
                Rectangle(
                    self.teleport_box_ll.xy(),
                    self.teleport_box.width,
                    self.teleport_box.height,
                    angle=self.teleport_box.angle_degrees,
                    facecolor="yellow",
                    alpha=0.6,  # Transparency level of the rectangle
                )
            )

    def __compute_action_correct(self) -> Action:
        signed_angle_to_target = self.__compute_signed_angle_to_target()

        # Already facing in approximately the correct direction (within the wedge)
        if abs(signed_angle_to_target) < self.target_half_wedge:
            action = Action.FORWARD

        # NOTE: Unreal uses a left-handed coordinate system, so we use the opposite of
        # the "normal" Cartesian coordinate system. Specifically, we consider positive
        # rotations to be clockwise.
        elif signed_angle_to_target < 0:
            action = Action.ROTATE_LEFT
        else:
            action = Action.ROTATE_RIGHT

        return action

    def __compute_action_wandering(self) -> Action:
        # TODO: we can probably do much better than this
        if random() < self.chance_of_random_action:
            return choice(self.possible_actions)
        else:
            return self.__compute_action_correct()

    def __compute_action_teleporting(self) -> Action:
        return Action.TELEPORT

    def __compute_action_vision(self) -> Action:
        # What do we pass to the callback?
        # - number of resets
        # - number of actions executed
        # - ...
        return self.vision_callback(self.latest_image_filepath)

    def __update_target_if_necessary(self) -> None:
        assert not self.at_final_target(), "Already at final target."

        surrounding_boxes = self.env.get_boxes_enclosing_point(self.position)
        distance_to_target = Pt.distance(self.position, self.target)

        if distance_to_target < self.target_threshold:
            self.previous_target = self.target

            # This will throw an exception if the boxes do not properly overlap
            self.target = surrounding_boxes[-1].target

            # Update variables specific to teleport
            if self.__compute_action_navigator == self.__compute_action_teleporting:
                self.current_box = surrounding_boxes[-1]
                self.dominant_direction = self.determine_direction_to_target()
                self.target_inside = False
                self.update_anchors()

    def get_percent_through_env(self) -> float:
        last_box = self.env.get_boxes_enclosing_point(self.position)[-1]
        progress = sum(d for d in self.env_distances[: self.env.boxes.index(last_box)])

        progress += self.env_distances[self.env.boxes.index(last_box)] - Pt.distance(
            self.position,
            last_box.target,
        )

        return (progress / sum(self.env_distances)) * 100<|MERGE_RESOLUTION|>--- conflicted
+++ resolved
@@ -311,13 +311,8 @@
                 print("Error when connecting to UE. See if UE is running.")
                 raise SystemExit
 
-<<<<<<< HEAD
-            # Reset z coordinates with a 1s delay to allow the reset before moving on
-            self.ue.reset(2)
-=======
             # NOTE: we need to call reset since it sets the vertical position
             self.ue.reset(delay=2)
->>>>>>> 9c620c16
 
             self.__sync_ue_rotation()
             self.__sync_ue_position()
@@ -417,10 +412,7 @@
 
         # Randomize the texture of the walls, floors, and ceilings
         if self.sync_with_ue:
-<<<<<<< HEAD
-=======
             # TODO: check this if statement, it seems clunky (is != inf necessary?)
->>>>>>> 9c620c16
             if (
                 self.num_actions_executed != 0
                 and self.randomize_interval != inf
