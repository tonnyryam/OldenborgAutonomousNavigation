--- conflicted
+++ resolved
@@ -3,28 +3,16 @@
 from math import atan2, cos, degrees, inf, radians, sin
 from pathlib import Path
 from random import choice, random, randrange, uniform
-<<<<<<< HEAD
-from time import sleep
-=======
->>>>>>> 9c620c16
 from typing import Callable
 from time import sleep
 
 from celluloid import Camera
 from matplotlib import pyplot as plt
-<<<<<<< HEAD
-from matplotlib.patches import Arrow, Wedge, Rectangle
+from matplotlib.patches import Arrow, Rectangle, Wedge
 
 from ue5osc import NUM_TEXTURES, Communicator, TexturedSurface
 
-from .box import Pt, Box
-=======
-from matplotlib.patches import Arrow, Rectangle, Wedge
-
-from ue5osc import NUM_TEXTURES, Communicator, TexturedSurface
-
 from .box import Box, Pt
->>>>>>> 9c620c16
 from .boxenv import BoxEnv
 
 
@@ -205,19 +193,6 @@
         vision_callback: Callable[[str], Action] | None = None,
     ) -> None:
         self.env = env
-<<<<<<< HEAD
-        if position is None:
-            # Set default initial position to the middle of the first box
-            starting_box = self.env.boxes[0]
-            initial_x = starting_box.left + starting_box.width / 2
-            initial_y = starting_box.lower + starting_box.height / 2
-            position = Pt(initial_x, initial_y)
-        self.initial_position = position
-
-        self.env_distances = [
-            Pt.distance(self.initial_position, self.env.boxes[0].target)
-        ]
-=======
 
         starting_box = self.env.boxes[0]
         self.final_target = self.env.boxes[-1].target
@@ -232,18 +207,10 @@
         self.initial_rotation = rotation if rotation else 0
 
         self.env_distances = [Pt.distance(self.initial_position, starting_box.target)]
->>>>>>> 9c620c16
         for i in range(len(self.env.boxes) - 1):
             self.env_distances.append(
                 Pt.distance(self.env.boxes[i].target, self.env.boxes[i + 1].target)
             )
-<<<<<<< HEAD
-        if rotation is None:
-            rotation = radians(0)
-        self.initial_rotation = rotation
-        self.final_target = self.env.boxes[-1].target
-=======
->>>>>>> 9c620c16
 
         # TODO: find appropriate values for these
         self.target_threshold = args.distance_threshold
@@ -333,26 +300,13 @@
 
         self.is_stuck_counter = 0
 
-<<<<<<< HEAD
-=======
         # TODO: this is clunky, maybe we should save args.navigator as a member variable
->>>>>>> 9c620c16
         if self.__compute_action_navigator == self.__compute_action_teleporting:
             self.current_box = self.env.boxes[0]
             self.target_inside = False
             self.dominant_direction = self.determine_direction_to_target()
             self.update_anchors()
             self.set_teleport_box()
-<<<<<<< HEAD
-
-        # self.stuck = False  # Can only be True in unreal wrapper
-        # self.previous_target = self.position
-        # self.current_box = self.env.boxes[0]  # Start in the first box
-        # self.dominant_direction = self.determine_direction_to_target(self.target)
-        # self.anchor_1 = self.rotation_anchor(self.target, self.current_box)[0]
-        # self.anchor_2 = self.rotation_anchor(self.target, self.current_box)[1]
-=======
->>>>>>> 9c620c16
 
         if self.sync_with_ue:
             try:
@@ -365,13 +319,8 @@
                 print("Error when connecting to UE. See if UE is running.")
                 raise SystemExit
 
-<<<<<<< HEAD
-            # Reset z coordinates with a 2s delay to allow the reset before moving on
-            self.ue.reset(2)
-=======
             # NOTE: we need to call reset since it sets the vertical position
             self.ue.reset(delay=2)
->>>>>>> 9c620c16
 
             self.__sync_ue_rotation()
             self.__sync_ue_position()
@@ -471,10 +420,7 @@
 
         # Randomize the texture of the walls, floors, and ceilings
         if self.sync_with_ue:
-<<<<<<< HEAD
-=======
             # TODO: check this if statement, it seems clunky (is != inf necessary?)
->>>>>>> 9c620c16
             if (
                 self.num_actions_executed != 0
                 and self.randomize_interval != inf
@@ -508,10 +454,6 @@
         return action_navigator, action_correct
 
     def __move_is_possible(self, action: Action) -> bool:
-<<<<<<< HEAD
-        # Rotations are always possible
-=======
->>>>>>> 9c620c16
         if action in [Action.ROTATE_LEFT, Action.ROTATE_RIGHT, Action.TELEPORT]:
             return True
 
@@ -667,11 +609,7 @@
         angle = atan2(random_y - self.position.y, random_x - self.position.x)
         return angle
 
-<<<<<<< HEAD
-    def __action_teleport(self) -> Action:
-=======
     def __action_teleport(self) -> None:
->>>>>>> 9c620c16
         # TODO: shorten the next 8 lines
         # Want random pt within this box
         x = uniform(self.teleport_box_ll.x, self.teleport_box_ur.x)
@@ -700,10 +638,7 @@
             self.set_teleport_box()
 
     def draw_current_teleporting_box(self) -> None:
-<<<<<<< HEAD
-=======
         # TODO: why not if num_actions_executed == 1?
->>>>>>> 9c620c16
         if self.num_actions_executed != 1:
             self.axis.add_patch(
                 Rectangle(
