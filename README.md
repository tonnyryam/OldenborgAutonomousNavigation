# Oldenborg Autonomous Navigation

Code for training machine learning models to navigate our Oldenborg simulation environment.

- `boxnav`: generate datasets using a map and Unreal Engin
- `jetbot`: run inference on a JetBot
- `learning`: train models to navigate the simulation
- `ue5osc`: communicate between Unreal Engine (or packaged simulations) and Python

Setup

~~~bash
# Create the environment
mamba env create -f arcs-su25.yml
mamba activate arcs-su25

# Install boxnav (when collecting data or running simulation-based inference)
cd boxnav
python -m pip install --editable .

# Install ue5osc (when collecting data for running simulation-based inference)
cd ue5osc
python -m pip install --editable .
~~~

## Workflow

1. Generate data using `boxnav/boxsim.py`
2. Upload data using `learning/upload_data.py`.
3. Train model using `learning/training.py`.
4. Perform inference using `learning/inference.py`.

For example,

~~~bash
# Activate the environment
conda activate ENVIRONMENT

# Runs a navigator in Python and the simulation environment
# This will run on a system that can run Unreal Engine
# Open unreal engine before running code (ie. ARCSAssets.exe)
<<<<<<< HEAD
    # This will steal your mouse, run on split screen and use Alt+tab to navigate between screens
cd boxnav
python boxsim.py NAVIGATOR --max_total_actions NUMBER --image_directory IMAGE_DIRECTORY
=======
#   This will steal your mouse, run on split screen and use Alt+tab to navigate between screens
cd boxnav
python boxsim.py NAVIGATOR --image_directory IMAGE_DIRECTORY
>>>>>>> 1579d6f9

# Uploads the dataset to the server
# You can upload from wherever the data is generated (probably the same system as above)
# For first time: Terminal will ask you to log-in to wandb
<<<<<<< HEAD
    # *When asked to authorize, authentication code will be hidden when pasted so hit
    # ctrl+v once and hit enter
=======
#   When asked to authorize, authentication code will be hidden when pasted so hit ctrl+v once and hit enter
>>>>>>> 1579d6f9
cd learning
python upload_data.py DATA_NAME PROJECT_NAME "Sample description of uploading run..." IMAGE_DIRECTORY

# Trains the model
# This should be run on a system with a GPU (e.g., our server)
# training.py, sbatch scripts, and datasets should be in the same directory on the server (could be learning)
cd learning
python training.py MODEL_NAME PROJECT_NAME "Sample description of training run..." ARCHITECTURE_NAME DATA_NAME(S) --local_data

# Performs inference
# This will run on a system that can run Unreal Engine
# Note: MODEL_NAME_FROM_WANDB can be found in arcslaboratory -> Projects -> PROJECT_NAME -> Artifacts
cd learning
python inference.py INFERENCE_NAME PROJECT_NAME "Sample description of inference run..." MODEL_NAME_FROM_WANDB:VERSION IMAGE_SAVE_FOLDER_NAME
~~~

Notice that the first program argument for uploading, training, and inference is the name of the artifact created by that step.

## Notes

Some things to do

- Work through the TODOs
<<<<<<< HEAD
- Consolidate all training shell scripts into one that takes arguments
=======
- Consolidate all training shell scripts into one that takes arguments
- Clean up calibration script
- Remove jetbot utils script?
- Add information on using sbatch scripts
- Create a separate environment file for the JetBot
>>>>>>> 1579d6f9
<|MERGE_RESOLUTION|>--- conflicted
+++ resolved
@@ -39,25 +39,14 @@
 # Runs a navigator in Python and the simulation environment
 # This will run on a system that can run Unreal Engine
 # Open unreal engine before running code (ie. ARCSAssets.exe)
-<<<<<<< HEAD
-    # This will steal your mouse, run on split screen and use Alt+tab to navigate between screens
-cd boxnav
-python boxsim.py NAVIGATOR --max_total_actions NUMBER --image_directory IMAGE_DIRECTORY
-=======
 #   This will steal your mouse, run on split screen and use Alt+tab to navigate between screens
 cd boxnav
 python boxsim.py NAVIGATOR --image_directory IMAGE_DIRECTORY
->>>>>>> 1579d6f9
 
 # Uploads the dataset to the server
 # You can upload from wherever the data is generated (probably the same system as above)
 # For first time: Terminal will ask you to log-in to wandb
-<<<<<<< HEAD
-    # *When asked to authorize, authentication code will be hidden when pasted so hit
-    # ctrl+v once and hit enter
-=======
 #   When asked to authorize, authentication code will be hidden when pasted so hit ctrl+v once and hit enter
->>>>>>> 1579d6f9
 cd learning
 python upload_data.py DATA_NAME PROJECT_NAME "Sample description of uploading run..." IMAGE_DIRECTORY
 
@@ -81,12 +70,8 @@
 Some things to do
 
 - Work through the TODOs
-<<<<<<< HEAD
-- Consolidate all training shell scripts into one that takes arguments
-=======
 - Consolidate all training shell scripts into one that takes arguments
 - Clean up calibration script
 - Remove jetbot utils script?
 - Add information on using sbatch scripts
-- Create a separate environment file for the JetBot
->>>>>>> 1579d6f9
+- Create a separate environment file for the JetBot